--- conflicted
+++ resolved
@@ -185,13 +185,9 @@
 		fn deposit_event() = default;
 
 		/// Report some misbehavior.
-<<<<<<< HEAD
 		///
 		/// O(1).
-		#[weight = frame_support::weights::SimpleDispatchInfo::default()]
-=======
 		#[weight = SimpleDispatchInfo::FixedNormal(MINIMUM_WEIGHT)]
->>>>>>> 2d8f3b42
 		fn report_misbehavior(origin, _report: Vec<u8>) {
 			ensure_signed(origin)?;
 			// FIXME: https://github.com/paritytech/substrate/issues/1112
