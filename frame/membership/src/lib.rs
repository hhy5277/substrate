--- conflicted
+++ resolved
@@ -171,15 +171,13 @@
 		///
 		/// May only be called from `SwapOrigin` or root.
 		///
-<<<<<<< HEAD
+		/// Prime membership is *not* passed from `remove` to `add`, if extant.
+		///
 		/// # <weight>
 		/// - O(members)
 		/// - O(1) storage read
 		/// - O(1) storage write
 		/// # </weight
-=======
-		/// Prime membership is *not* passed from `remove` to `add`, if extant.
->>>>>>> a439a7aa
 		#[weight = SimpleDispatchInfo::FixedNormal(50_000)]
 		fn swap_member(origin, remove: T::AccountId, add: T::AccountId) {
 			T::SwapOrigin::try_origin(origin)
@@ -237,15 +235,13 @@
 		///
 		/// May only be called from `Signed` origin of a current member.
 		///
-<<<<<<< HEAD
+		/// Prime membership is passed from the origin account to `new`, if extant.
+		///
 		/// # <weight>
 		/// - O(n log n) in members
 		/// - O(1) stores
 		/// - O(1) loads
 		/// # </weight>
-=======
-		/// Prime membership is passed from the origin account to `new`, if extant.
->>>>>>> a439a7aa
 		#[weight = SimpleDispatchInfo::FixedNormal(50_000)]
 		fn change_key(origin, new: T::AccountId) {
 			let remove = ensure_signed(origin)?;
