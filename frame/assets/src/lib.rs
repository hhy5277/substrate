--- conflicted
+++ resolved
@@ -158,13 +158,9 @@
 		/// Issue a new class of fungible assets. There are, and will only ever be, `total`
 		/// such assets and they'll all belong to the `origin` initially. It will have an
 		/// identifier `AssetId` instance: this will be specified in the `Issued` event.
-<<<<<<< HEAD
 		///
 		/// `O(1)`
-		#[weight = frame_support::weights::SimpleDispatchInfo::default()]
-=======
 		#[weight = SimpleDispatchInfo::FixedNormal(MINIMUM_WEIGHT)]
->>>>>>> 2d8f3b42
 		fn issue(origin, #[compact] total: T::Balance) {
 			let origin = ensure_signed(origin)?;
 
@@ -178,13 +174,9 @@
 		}
 
 		/// Move some assets from one holder to another.
-<<<<<<< HEAD
 		///
 		/// `O(1)`
-		#[weight = frame_support::weights::SimpleDispatchInfo::default()]
-=======
 		#[weight = SimpleDispatchInfo::FixedNormal(MINIMUM_WEIGHT)]
->>>>>>> 2d8f3b42
 		fn transfer(origin,
 			#[compact] id: T::AssetId,
 			target: <T::Lookup as StaticLookup>::Source,
@@ -203,13 +195,9 @@
 		}
 
 		/// Destroy any assets of `id` owned by `origin`.
-<<<<<<< HEAD
 		///
 		/// `O(1)`.
-		#[weight = frame_support::weights::SimpleDispatchInfo::default()]
-=======
 		#[weight = SimpleDispatchInfo::FixedNormal(MINIMUM_WEIGHT)]
->>>>>>> 2d8f3b42
 		fn destroy(origin, #[compact] id: T::AssetId) {
 			let origin = ensure_signed(origin)?;
 			let balance = <Balances<T>>::take((id, &origin));
